--- conflicted
+++ resolved
@@ -10,11 +10,7 @@
 ## Overview
 
 The purpose of integrative subtype generation (iSubGen) is to provide a framework for subtype discovery
-<<<<<<< HEAD
 based on the relationships between molecular aberration profiles such as mRNA, single nucleotide variants (SNV), copy number alterations (CNA), _etc._
-=======
-based on the relationships between molecular aberration profiles (ex. mRNA, single nucleotide variants, copy number alterations, _etc._
->>>>>>> 71d150e3
 without filtering to known genes or relationships.
 iSubGen performs pattern discovery on a combination of two types of integrative features.
 First, we use a collection of reduced features to allow emphasis of obvious patterns in the individual data types.
@@ -27,17 +23,11 @@
 ### Applying iSubGen to an example
 
 We will demonstrate how to use iSubGen with a small example dataset.
-<<<<<<< HEAD
+
 This example has CNA profiles, methylation profiles and coding SNV data for 30 patients.
 The CNA data is gene based with -1 for a deletion, 0 for neutral and 1 for a gain.
 The methylation data is probe based and is continuous values between -1 and 1.
 The coding SNV data is gene based with 0 if there is no SNV in the gene and 1 if there is 1 or more SNV(s) in the gene.
-=======
-This example has copy number (CNA) profiles, methylation profiles and coding single nucleotide variant (SNV) data for 30 patients.
-The CNA data is gene based with -1 for a deletion, 0 for neutral and 1 for a gain.
-The methylation data is probe based and is continuous values between -1 and 1.
-The coding SNV data is gene based with 0 if there is no SNVs in the gene and 1 if there is 1 or more SNV(s) in the gene.
->>>>>>> 71d150e3
 
 ### Load and format data
 
